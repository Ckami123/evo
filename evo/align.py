--- conflicted
+++ resolved
@@ -1,11 +1,7 @@
-<<<<<<< HEAD
-from typing import List, Tuple, Union, Iterator, Sequence
+from typing import List, Tuple, Union, Iterator, Sequence, TextIO
 import contextlib
 import math
 import tempfile
-=======
-from typing import List, Tuple, Dict, Optional, Union, TextIO
->>>>>>> dcb9ff2d
 import re
 from pathlib import Path
 import subprocess
@@ -193,12 +189,8 @@
     @classmethod
     def from_fasta(
         cls,
-<<<<<<< HEAD
-        fasfile: PathLike,
+        fasfile: Union[PathLike, TextIO],
         **kwargs,
-=======
-        fasfile: Union[PathLike, TextIO],
->>>>>>> dcb9ff2d
     ) -> "MSA":
 
         output = []
